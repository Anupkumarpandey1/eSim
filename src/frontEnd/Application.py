--- conflicted
+++ resolved
@@ -41,7 +41,6 @@
 from projManagement.Kicad import Kicad
 from projManagement.Validation import Validation
 from projManagement import Worker
-from PyQt5.QtWidgets import QGraphicsDropShadowEffect
 
 # Its our main window of application.
 
@@ -83,18 +82,9 @@
         self.showMaximized()
         self.setWindowIcon(QtGui.QIcon(init_path + 'images/logo.png'))
 
-        # Apply a modern, aesthetic dark theme
-        self.apply_dark_theme()
-
         self.systemTrayIcon = QtWidgets.QSystemTrayIcon(self)
         self.systemTrayIcon.setIcon(QtGui.QIcon(init_path + 'images/logo.png'))
         self.systemTrayIcon.setVisible(True)
-
-        font = QtGui.QFont("Fira Sans", 11)
-        self.setFont(font)
-
-        self.statusBar = self.statusBar()
-        self.statusBar.showMessage('Welcome to eSim!')
 
     def initToolBar(self):
         """
@@ -110,35 +100,35 @@
         # Top Tool bar
         self.newproj = QtWidgets.QAction(
             QtGui.QIcon(init_path + 'images/newProject.png'),
-            'New Project', self
+            '<b>New Project</b>', self
         )
         self.newproj.setShortcut('Ctrl+N')
         self.newproj.triggered.connect(self.new_project)
 
         self.openproj = QtWidgets.QAction(
             QtGui.QIcon(init_path + 'images/openProject.png'),
-            'Open Project', self
+            '<b>Open Project</b>', self
         )
         self.openproj.setShortcut('Ctrl+O')
         self.openproj.triggered.connect(self.open_project)
 
         self.closeproj = QtWidgets.QAction(
             QtGui.QIcon(init_path + 'images/closeProject.png'),
-            'Close Project', self
+            '<b>Close Project</b>', self
         )
         self.closeproj.setShortcut('Ctrl+X')
         self.closeproj.triggered.connect(self.close_project)
 
         self.wrkspce = QtWidgets.QAction(
             QtGui.QIcon(init_path + 'images/workspace.ico'),
-            'Change Workspace', self
+            '<b>Change Workspace</b>', self
         )
         self.wrkspce.setShortcut('Ctrl+W')
         self.wrkspce.triggered.connect(self.change_workspace)
 
         self.helpfile = QtWidgets.QAction(
             QtGui.QIcon(init_path + 'images/helpProject.png'),
-            'Help', self
+            '<b>Help</b>', self
         )
         self.helpfile.setShortcut('Ctrl+H')
         self.helpfile.triggered.connect(self.help_project)
@@ -146,11 +136,7 @@
         # added devDocs logo and called functions
         self.devdocs = QtWidgets.QAction(
             QtGui.QIcon(init_path + 'images/dev_docs.png'),
-<<<<<<< HEAD
-            'Dev Docs', self
-=======
             '<b>Dev Docs</b>', self
->>>>>>> de13d725
         )
         self.devdocs.setShortcut('Ctrl+D')
         self.devdocs.triggered.connect(self.dev_docs)
@@ -162,11 +148,6 @@
         self.topToolbar.addAction(self.wrkspce)
         self.topToolbar.addAction(self.helpfile)
         self.topToolbar.addAction(self.devdocs)
-<<<<<<< HEAD
-        self.topToolbar.setIconSize(QSize(32, 32))
-        self.topToolbar.setToolButtonStyle(QtCore.Qt.ToolButtonTextUnderIcon)
-=======
->>>>>>> de13d725
 
         # ## This part is meant for SoC Generation which is currently  ##
         # ## under development and will be will be required in future. ##
@@ -206,60 +187,60 @@
         # Left Tool bar Action Widget
         self.kicad = QtWidgets.QAction(
             QtGui.QIcon(init_path + 'images/kicad.png'),
-            'Open Schematic', self
+            '<b>Open Schematic</b>', self
         )
         self.kicad.triggered.connect(self.obj_kicad.openSchematic)
 
         self.conversion = QtWidgets.QAction(
             QtGui.QIcon(init_path + 'images/ki-ng.png'),
-            'Convert KiCad to Ngspice', self
+            '<b>Convert KiCad to Ngspice</b>', self
         )
         self.conversion.triggered.connect(self.obj_kicad.openKicadToNgspice)
 
         self.ngspice = QtWidgets.QAction(
             QtGui.QIcon(init_path + 'images/ngspice.png'),
-            'Simulate', self
+            '<b>Simulate</b>', self
         )
         self.ngspice.triggered.connect(self.plotFlagPopBox)
 
         self.model = QtWidgets.QAction(
             QtGui.QIcon(init_path + 'images/model.png'),
-            'Model Editor', self
+            '<b>Model Editor</b>', self
         )
         self.model.triggered.connect(self.open_modelEditor)
 
         self.subcircuit = QtWidgets.QAction(
             QtGui.QIcon(init_path + 'images/subckt.png'),
-            'Subcircuit', self
+            '<b>Subcircuit</b>', self
         )
         self.subcircuit.triggered.connect(self.open_subcircuit)
 
         self.nghdl = QtWidgets.QAction(
-            QtGui.QIcon(init_path + 'images/nghdl.png'), 'NGHDL', self
+            QtGui.QIcon(init_path + 'images/nghdl.png'), '<b>NGHDL</b>', self
         )
         self.nghdl.triggered.connect(self.open_nghdl)
 
         self.makerchip = QtWidgets.QAction(
             QtGui.QIcon(init_path + 'images/makerchip.png'),
-            'Makerchip-NgVeri', self
+            '<b>Makerchip-NgVeri</b>', self
         )
         self.makerchip.triggered.connect(self.open_makerchip)
 
         self.omedit = QtWidgets.QAction(
             QtGui.QIcon(init_path + 'images/omedit.png'),
-            'Modelica Converter', self
+            '<b>Modelica Converter</b>', self
         )
         self.omedit.triggered.connect(self.open_OMedit)
 
         self.omoptim = QtWidgets.QAction(
             QtGui.QIcon(init_path + 'images/omoptim.png'),
-            'OM Optimisation', self
+            '<b>OM Optimisation</b>', self
         )
         self.omoptim.triggered.connect(self.open_OMoptim)
 
         self.conToeSim = QtWidgets.QAction(
             QtGui.QIcon(init_path + 'images/icon.png'),
-            'Schematics converter', self
+            '<b>Schematics converter</b>', self
         )
         self.conToeSim.triggered.connect(self.open_conToeSim)
 
@@ -276,368 +257,8 @@
         self.lefttoolbar.addAction(self.omedit)
         self.lefttoolbar.addAction(self.omoptim)
         self.lefttoolbar.addAction(self.conToeSim)
-        self.lefttoolbar.setIconSize(QSize(48, 48))
-        self.lefttoolbar.setToolButtonStyle(QtCore.Qt.ToolButtonTextUnderIcon)
-
-    def apply_dark_theme(self):
-        """Applies a premium, modern dark theme everywhere using only supported QSS properties."""
-        premium_dark_stylesheet = """
-        QMainWindow {
-            background: qlineargradient(x1:0, y1:0, x2:1, y2:1,
-                stop:0 #0a0e1a, stop:0.3 #1a1d29, stop:0.7 #1e2124, stop:1 #0f1419);
-            color: #e8eaed;
-            font-family: 'Inter', 'Segoe UI', 'Roboto', 'Arial', sans-serif;
-            font-size: 13px;
-            font-weight: 500;
-        }
-        QDockWidget {
-            background: qlineargradient(x1:0, y1:0, x2:0, y2:1,
-                stop:0 #23273a, stop:1 #181b24);
-            color: #e8eaed;
-            border: 1px solid #23273a;
-            border-radius: 14px;
-        }
-        QDockWidget::title {
-            text-align: center;
-            background: qlineargradient(x1:0, y1:0, x2:1, y2:0,
-                stop:0 #23273a, stop:1 #181b24);
-            color: #40c4ff;
-            border-radius: 14px 14px 0 0;
-            padding: 12px 16px;
-            font-weight: 700;
-            font-size: 16px;
-            letter-spacing: 0.5px;
-            border-bottom: 1px solid #23273a;
-        }
-        QGroupBox {
-            background: qlineargradient(x1:0, y1:0, x2:0, y2:1,
-                stop:0 #23273a, stop:1 #181b24);
-            border: 1px solid #23273a;
-            border-radius: 14px;
-            margin-top: 24px;
-            color: #e8eaed;
-            font-weight: 600;
-            padding-top: 16px;
-        }
-        QGroupBox::title {
-            subcontrol-origin: margin;
-            subcontrol-position: top left;
-            padding: 8px 16px 4px 16px;
-            color: #40c4ff;
-            background: transparent;
-            font-weight: 700;
-            font-size: 15px;
-            letter-spacing: 0.5px;
-        }
-        QToolBar {
-            background: qlineargradient(x1:0, y1:0, x2:0, y2:1,
-                stop:0 #23273a, stop:1 #181b24);
-            border: 1px solid #23273a;
-            border-radius: 12px;
-            color: #e8eaed;
-            padding: 10px 16px;
-            spacing: 10px;
-            margin: 4px;
-        }
-        QToolBar::separator {
-            background: #23273a;
-            width: 1px;
-            margin: 8px 12px;
-        }
-        QToolButton {
-            background: qlineargradient(x1:0, y1:0, x2:0, y2:1,
-                stop:0 #23273a, stop:1 #181b24);
-            border: 1px solid #23273a;
-            color: #e8eaed;
-            padding: 12px 12px 8px 12px;
-            margin: 6px 3px;
-            border-radius: 10px;
-            font-weight: 600;
-            font-size: 13px;
-            letter-spacing: 0.3px;
-        }
-        QToolButton:hover {
-            background: #40c4ff;
-            color: #181b24;
-            border: 1.5px solid #40c4ff;
-        }
-        QToolButton:pressed, QToolButton:checked {
-            background: #1976d2;
-            color: #fff;
-            border: 1.5px solid #1976d2;
-        }
-        QLabel {
-            color: #e8eaed;
-            font-weight: 500;
-            font-size: 13px;
-            letter-spacing: 0.2px;
-        }
-        QMenuBar {
-            background: qlineargradient(x1:0, y1:0, x2:0, y2:1,
-                stop:0 #23273a, stop:1 #181b24);
-            border: none;
-            border-bottom: 1px solid #23273a;
-            color: #e8eaed;
-            font-weight: 600;
-        }
-        QMenuBar::item {
-            background: transparent;
-            color: #e8eaed;
-            padding: 10px 20px;
-            border-radius: 8px;
-            margin: 2px;
-            font-weight: 600;
-        }
-        QMenuBar::item:selected {
-            background: #23273a;
-            color: #40c4ff;
-        }
-        QMenu {
-            background: qlineargradient(x1:0, y1:0, x2:0, y2:1,
-                stop:0 #23273a, stop:1 #181b24);
-            color: #e8eaed;
-            border: 1px solid #23273a;
-            border-radius: 12px;
-            padding: 8px;
-        }
-        QMenu::item {
-            padding: 10px 24px;
-            border-radius: 8px;
-            margin: 2px;
-            font-weight: 600;
-        }
-        QMenu::item:selected {
-            background: #40c4ff;
-            color: #181b24;
-        }
-        QMenu::separator {
-            height: 1px;
-            background: #23273a;
-            margin: 8px 16px;
-        }
-        QTreeWidget, QTreeView, QListView {
-            background: qlineargradient(x1:0, y1:0, x2:0, y2:1,
-                stop:0 #23273a, stop:1 #181b24);
-            color: #e8eaed;
-            border: 1px solid #23273a;
-            border-radius: 12px;
-            selection-background-color: #40c4ff;
-            selection-color: #181b24;
-            font-weight: 600;
-            padding: 4px;
-        }
-        QTreeView::item, QListView::item {
-            padding: 8px 12px;
-            border-radius: 8px;
-            margin: 1px;
-        }
-        QTreeView::item:hover, QListView::item:hover {
-            background: #23273a;
-            color: #40c4ff;
-        }
-        QTreeView::item:selected, QListView::item:selected {
-            background: #40c4ff;
-            color: #181b24;
-            font-weight: 700;
-        }
-        QHeaderView::section {
-            background: qlineargradient(x1:0, y1:0, x2:1, y2:0,
-                stop:0 #23273a, stop:1 #181b24);
-            color: #40c4ff;
-            font-weight: 700;
-            font-size: 17px;
-            border: none;
-            border-radius: 12px 12px 0 0;
-            padding: 12px 0px 12px 18px;
-            letter-spacing: 0.5px;
-        }
-        QTabBar::tab {
-            background: qlineargradient(x1:0, y1:0, x2:0, y2:1,
-                stop:0 #23273a, stop:1 #181b24);
-            color: #b0b3b8;
-            border: 1px solid #23273a;
-            border-bottom: none;
-            border-top-left-radius: 12px;
-            border-top-right-radius: 12px;
-            padding: 12px 28px;
-            margin-right: 4px;
-            font-weight: 600;
-            font-size: 13px;
-            letter-spacing: 0.3px;
-        }
-        QTabBar::tab:selected {
-            background: #40c4ff;
-            color: #181b24;
-            border: 1px solid #40c4ff;
-            border-bottom: 3px solid #40c4ff;
-            font-weight: 700;
-        }
-        QTabBar::tab:hover:!selected {
-            background: #23273a;
-            color: #e8eaed;
-        }
-        QTabWidget::pane {
-            border: 1px solid #23273a;
-            border-radius: 0 12px 12px 12px;
-            background: qlineargradient(x1:0, y1:0, x2:0, y2:1,
-                stop:0 #23273a, stop:1 #181b24);
-        }
-        QTextEdit, QLineEdit, QPlainTextEdit {
-            background: qlineargradient(x1:0, y1:0, x2:0, y2:1,
-                stop:0 #23273a, stop:1 #181b24);
-            color: #e8eaed;
-            border: 1px solid #23273a;
-            border-radius: 10px;
-            padding: 12px 16px;
-            font-weight: 500;
-            font-size: 13px;
-            selection-background-color: #40c4ff;
-            selection-color: #181b24;
-        }
-        QTextEdit:focus, QLineEdit:focus, QPlainTextEdit:focus {
-            border: 2px solid #40c4ff;
-            background: #181b24;
-        }
-        QDialog {
-            background: qlineargradient(x1:0, y1:0, x2:1, y2:1,
-                stop:0 #23273a, stop:1 #181b24);
-            color: #e8eaed;
-            border: 1px solid #23273a;
-            border-radius: 16px;
-        }
-        QPushButton {
-            background: qlineargradient(x1:0, y1:0, x2:0, y2:1,
-                stop:0 #40c4ff, stop:1 #1976d2);
-            color: #181b24;
-            border: 1px solid #40c4ff;
-            padding: 12px 24px;
-            border-radius: 10px;
-            font-weight: 700;
-            font-size: 13px;
-            letter-spacing: 0.5px;
-        }
-        QPushButton:hover {
-            background: #1976d2;
-            color: #fff;
-            border: 1.5px solid #1976d2;
-        }
-        QPushButton:pressed {
-            background: #23273a;
-            color: #40c4ff;
-            border: 1.5px solid #40c4ff;
-        }
-        QPushButton:disabled {
-            background: #23273a;
-            color: #888;
-            border: 1px solid #23273a;
-        }
-        QStatusBar {
-            background: qlineargradient(x1:0, y1:0, x2:1, y2:0,
-                stop:0 #23273a, stop:1 #181b24);
-            color: #b0b3b8;
-            border: none;
-            border-top: 1px solid #23273a;
-            padding: 8px 16px;
-            font-weight: 600;
-            font-size: 12px;
-            letter-spacing: 0.3px;
-        }
-        QScrollBar:vertical, QScrollBar:horizontal {
-            background: #23273a;
-            border-radius: 6px;
-            margin: 0;
-        }
-        QScrollBar::handle:vertical, QScrollBar::handle:horizontal {
-            background: #40c4ff;
-            border-radius: 6px;
-            min-height: 30px;
-            min-width: 30px;
-            margin: 2px;
-        }
-        QScrollBar::handle:vertical:hover, QScrollBar::handle:horizontal:hover {
-            background: #1976d2;
-        }
-        QScrollBar::add-line, QScrollBar::sub-line {
-            background: none;
-            border: none;
-        }
-        QProgressBar {
-            background: #23273a;
-            border: 1px solid #23273a;
-            border-radius: 8px;
-            text-align: center;
-            color: #e8eaed;
-            font-weight: 600;
-        }
-        QProgressBar::chunk {
-            background: #40c4ff;
-            border-radius: 7px;
-        }
-        QComboBox {
-            background: #23273a;
-            border: 1px solid #23273a;
-            border-radius: 10px;
-            padding: 8px 16px;
-            color: #e8eaed;
-            font-weight: 600;
-        }
-        QComboBox:hover {
-            border: 1.5px solid #40c4ff;
-            background: #181b24;
-        }
-        QComboBox::drop-down {
-            border: none;
-            width: 30px;
-        }
-        QComboBox::down-arrow {
-            image: none;
-            border-left: 5px solid transparent;
-            border-right: 5px solid transparent;
-            border-top: 8px solid #40c4ff;
-            margin-right: 12px;
-        }
-        QSplitter::handle {
-            background: #23273a;
-            border-radius: 2px;
-        }
-        QSplitter::handle:hover {
-            background: #40c4ff;
-        }
-        QHeaderView::section:horizontal {
-            min-height: 36px;
-        }
-        QToolTip {
-            background: #23273a;
-            color: #e8eaed;
-            border: 1px solid #40c4ff;
-            border-radius: 8px;
-            padding: 8px 12px;
-            font-weight: 600;
-            font-size: 12px;
-        }
-        """
-        self.setStyleSheet(premium_dark_stylesheet)
-
-    def plotFlagPopBox(self):
-        """This function displays a pop-up box with message- Do you want Ngspice plots? and oprions Yes and NO.
-        
-        If the user clicks on Yes, both the NgSpice and python plots are displayed and if No is clicked then only the python plots."""
-
-        msg_box = QtWidgets.QMessageBox(self)
-        msg_box.setWindowTitle("Ngspice Plots")
-        msg_box.setText("Do you want Ngspice plots?")
-        
-        yes_button = msg_box.addButton("Yes", QtWidgets.QMessageBox.YesRole)
-        no_button = msg_box.addButton("No", QtWidgets.QMessageBox.NoRole)
-
-        msg_box.exec_()
-
-        if msg_box.clickedButton() == yes_button:
-            self.plotFlag = True  
-        else:
-            self.plotFlag = False  
-
-        self.open_ngspice()
+        self.lefttoolbar.setOrientation(QtCore.Qt.Vertical)
+        self.lefttoolbar.setIconSize(QSize(40, 40))
 
     def plotFlagPopBox(self):
         """This function displays a pop-up box with message- Do you want Ngspice plots? and oprions Yes and NO.
@@ -1101,58 +722,16 @@
         # Area to be included in MainView
         self.noteArea = QtWidgets.QTextEdit()
         self.noteArea.setReadOnly(True)
-        self.noteArea.setAcceptRichText(True)
-        self.noteArea.setStyleSheet("""
-            QTextEdit {
-                background: qlineargradient(x1:0, y1:0, x2:1, y2:1,
-                    stop:0 #23273a, stop:1 #181b24);
-                color: #e8eaed;
-                border: 1.5px solid #23273a;
-                border-radius: 14px;
-                padding: 18px 24px;
-                font-family: 'Inter', 'Segoe UI', 'Roboto', 'Arial', sans-serif;
-                font-size: 15px;
-                font-weight: 500;
-                letter-spacing: 0.1px;
-            }
-            QTextEdit QScrollBar:vertical, QTextEdit QScrollBar:horizontal {
-                background: #23273a;
-                border-radius: 6px;
-            }
-            QTextEdit a {
-                color: #40c4ff;
-                text-decoration: none;
-                font-weight: 600;
-            }
-        """)
-        welcome_html = '''
-<div style="color: #e8eaed; background-color: transparent; font-family: 'Inter', 'Segoe UI', 'Roboto', 'Arial', sans-serif;">
-    <h2 style="color: #e8eaed; margin-bottom: 16px; font-weight: 700; letter-spacing: 0.5px;">
-        Welcome to <span style='color: #40c4ff; font-weight: 700;'>eSim</span>
-    </h2>
-    <p style="color: #e8eaed; margin-bottom: 14px; line-height: 1.6; font-weight: 500;">
-        <b style="color: #40c4ff; font-weight: 700;">eSim</b> is an open source EDA tool for circuit design, simulation, analysis and PCB design.<br>
-        It is an integrated tool built using open source software such as
-        <a href="https://www.kicad.org/" style="color: #40c4ff; text-decoration: none; font-weight: 600;">KiCad</a>,
-        <a href="https://ngspice.sourceforge.io/" style="color: #40c4ff; text-decoration: none; font-weight: 600;">Ngspice</a>,
-        <a href="http://ghdl.free.fr" style="color: #40c4ff; text-decoration: none; font-weight: 600;">GHDL</a>,
-        <a href="https://www.veripool.org/verilator/" style="color: #40c4ff; text-decoration: none; font-weight: 600;">Verilator</a>,
-        <a href="https://www.makerchip.com/" style="color: #40c4ff; text-decoration: none; font-weight: 600;">Makerchip IDE</a>, and
-        <a href="https://skywater-pdk.rtfd.io/" style="color: #40c4ff; text-decoration: none; font-weight: 600;">SkyWater SKY130 PDK</a>.<br>
-        eSim source is released under <b style="color: #40c4ff; font-weight: 700;">GNU General Public License</b>.
-    </p>
-    <p style="color: #e8eaed; margin-bottom: 14px; line-height: 1.6; font-weight: 500;">
-        This tool is developed by the <b style="color: #40c4ff; font-weight: 700;">eSim Team at FOSSEE, IIT Bombay</b>.<br>
-        To know more about eSim, please visit:
-        <a href="https://esim.fossee.in/" style="color: #40c4ff; text-decoration: none; font-weight: 600;">https://esim.fossee.in/</a>.
-    </p>
-    <p style="color: #e8eaed; margin-bottom: 14px; line-height: 1.6; font-weight: 500;">
-        To discuss more about eSim, please visit:
-        <a href="https://forums.fossee.in/" style="color: #40c4ff; text-decoration: none; font-weight: 600;">https://forums.fossee.in/</a>
-    </p>
-</div>
-'''
-        self.noteArea.setHtml(welcome_html)
+        self.obj_appconfig.noteArea['Note'] = self.noteArea
+        self.obj_appconfig.noteArea['Note'].append(
+            '        eSim Started......')
+        self.obj_appconfig.noteArea['Note'].append('Project Selected : None')
+        self.obj_appconfig.noteArea['Note'].append('\n')
+        # CSS
+        self.noteArea.setStyleSheet(" \
+        QWidget { border-radius: 15px; border: 1px \
+            solid gray; padding: 5px; } \
+        ")
 
         self.obj_dockarea = DockArea.DockArea()
         self.obj_projectExplorer = ProjectExplorer.ProjectExplorer()
@@ -1176,21 +755,7 @@
         self.middleSplit.setSizes([self.width(), int(self.height() / 2)])
         self.setLayout(self.mainLayout)
 
-def ensure_config_directory():
-    
-    if os.name == 'nt':
-        user_home = os.path.join('library', 'config')
-    else:
-        user_home = os.path.expanduser('~')
-    
-    esim_config_dir = os.path.join(user_home, '.esim')
-    
-    # Create directory if it doesn't exist
-    if not os.path.exists(esim_config_dir):
-        os.makedirs(esim_config_dir, exist_ok=True)
-    
-    return user_home
-    
+
 # It is main function of the module and starts the application
 def main(args):
     """
@@ -1221,8 +786,7 @@
         else:
             user_home = os.path.expanduser('~')
 
-        user_home = ensure_config_directory()  # Add this line
-        file = open(os.path.join(user_home, ".esim/workspace.txt"), 'w')
+        file = open(os.path.join(user_home, ".esim/workspace.txt"), 'r')
         work = int(file.read(1))
         file.close()
     except IOError:
