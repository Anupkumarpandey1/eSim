from PyQt4 import QtCore, QtGui
from configuration.Appconfig import Appconfig
from projManagement.Validation import Validation
from subcircuit.newSub import NewSub
from subcircuit.openSub import openSub
from subcircuit.convertSub import convertSub


# This class creates Subcircuit GUI.
class Subcircuit(QtGui.QWidget):
    """
    Creates buttons for New project, Edit existing project and
    Kicad Netlist to Ngspice Netlist converter and link them with the
    methods defined for it in other files.

        - New Project(NewSub method of newSub).
        - Open Project(openSub method of openSub).
        - Kicad to Ngspice convertor(convertSub of convertSub).
    """

    def __init__(self, parent=None):
        super(Subcircuit, self).__init__()
        QtGui.QWidget.__init__(self)
        self.obj_appconfig = Appconfig()
        self.obj_validation = Validation()
        self.obj_dockarea = parent
        self.layout = QtGui.QVBoxLayout()
        self.splitter = QtGui.QSplitter()
        self.splitter.setOrientation(QtCore.Qt.Vertical)

        self.newbtn = QtGui.QPushButton('New Subcircuit Schematic')
        self.newbtn.setToolTip('<b>To create new Subcircuit Schematic</b>')
        self.newbtn.setFixedSize(200, 40)
        self.newbtn.clicked.connect(self.newsch)
        self.editbtn = QtGui.QPushButton('Edit Subcircuit Schematic')
        self.editbtn.setToolTip('<b>To edit existing Subcircuit Schematic</b>')
        self.editbtn.setFixedSize(200, 40)
        self.editbtn.clicked.connect(self.editsch)
        self.convertbtn = QtGui.QPushButton('Convert Kicad to Ngspice')
        self.convertbtn.setToolTip(
            '<b>To convert Subcircuit Kicad Netlist to Ngspice Netlist</b>')
        self.convertbtn.setFixedSize(200, 40)
        self.convertbtn.clicked.connect(self.convertsch)
<<<<<<< HEAD

=======
        
>>>>>>> c6df3169
        self.hbox = QtGui.QHBoxLayout()
        self.hbox.addWidget(self.newbtn)
        self.hbox.addWidget(self.editbtn)
        self.hbox.addWidget(self.convertbtn)
        self.hbox.addStretch(1)

        self.vbox = QtGui.QVBoxLayout()
        self.vbox.addLayout(self.hbox)
        self.vbox.addStretch(1)

        self.setLayout(self.vbox)
        self.show()

    def newsch(self):
        text, ok = QtGui.QInputDialog.getText(
            self, 'New Schematic', 'Enter Schematic Name:')
        if ok:
            self.schematic_name = (str(text))
            self.subcircuit = NewSub()
            self.subcircuit.createSubcircuit(self.schematic_name)

        else:
            print("Sub circuit creation cancelled")

    def editsch(self):
        self.obj_opensubcircuit = openSub()
        self.obj_opensubcircuit.body()

    def convertsch(self):
        self.obj_convertsubcircuit = convertSub(self.obj_dockarea)
        self.obj_convertsubcircuit.createSub()<|MERGE_RESOLUTION|>--- conflicted
+++ resolved
@@ -41,11 +41,7 @@
             '<b>To convert Subcircuit Kicad Netlist to Ngspice Netlist</b>')
         self.convertbtn.setFixedSize(200, 40)
         self.convertbtn.clicked.connect(self.convertsch)
-<<<<<<< HEAD
-
-=======
         
->>>>>>> c6df3169
         self.hbox = QtGui.QHBoxLayout()
         self.hbox.addWidget(self.newbtn)
         self.hbox.addWidget(self.editbtn)
