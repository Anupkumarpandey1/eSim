--- conflicted
+++ resolved
@@ -578,13 +578,8 @@
                 attr_ui.text = line[2]
                 for key, value in line[7].items():
                     if (
-<<<<<<< HEAD
                         hasattr(value, '__iter__') and
                         i <= end and not isinstance(value, str)
-=======
-                            hasattr(value, '__iter__') and
-                            i <= end and not isinstance(value, str)
->>>>>>> 9a5f3dab
                     ):
                         for item in value:
                             ET.SubElement(
@@ -939,7 +934,6 @@
                         subcktInfo += words[i] + " "
                     continue
             if (
-<<<<<<< HEAD
                 words[0] == ".end" or
                 words[0] == ".ac" or
                 words[0] == ".dc" or
@@ -950,18 +944,6 @@
                 words[0] == '.pz' or
                 words[0] == '.sens' or
                 words[0] == '.tf'
-=======
-                    words[0] == ".end" or
-                    words[0] == ".ac" or
-                    words[0] == ".dc" or
-                    words[0] == ".tran" or
-                    words[0] == '.disto' or
-                    words[0] == '.noise' or
-                    words[0] == '.op' or
-                    words[0] == '.pz' or
-                    words[0] == '.sens' or
-                    words[0] == '.tf'
->>>>>>> 9a5f3dab
             ):
                 continue
             elif words[0] == ".control":
